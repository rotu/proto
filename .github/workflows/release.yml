--- conflicted
+++ resolved
@@ -59,16 +59,10 @@
         with:
           submodules: recursive
       - name: Install cargo-dist
-<<<<<<< HEAD
-        run: |
-          export INSTALLER_PRINT_VERBOSE=1
-          curl --proto '=https' --tlsv1.2 -LsSf https://github.com/axodotdev/cargo-dist/releases/download/v0.5.0/cargo-dist-installer.sh | sh
-=======
         # we specify bash to get pipefail; it guards against the `curl` command
         # failing. otherwise `sh` won't catch that `curl` returned non-0
         shell: bash
         run: "curl --proto '=https' --tlsv1.2 -LsSf https://github.com/axodotdev/cargo-dist/releases/download/v0.6.0-prerelease.2/cargo-dist-installer.sh | sh"
->>>>>>> 2e8260ef
       # sure would be cool if github gave us proper conditionals...
       # so here's a doubly-nested ternary-via-truthiness to try to provide the best possible
       # functionality based on whether this is a pull_request, and whether it's from a fork.
